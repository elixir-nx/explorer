use chrono::prelude::*;
use polars::prelude::*;
use rustler::resource::ResourceArc;
use rustler::{Atom, Encoder, Env, NifStruct, Term};
use std::convert::TryInto;

use crate::atoms;
<<<<<<< HEAD
use crate::atoms::{calendar, calendar_atom, day, month, year};
=======
use crate::atoms::{calendar, calendar_atom, day, hour, microsecond, minute, month, second, year};

>>>>>>> 9dd4a5e8
use rustler::types::atom::__struct__;
use rustler::wrapper::list::make_list;
use rustler::wrapper::{map, NIF_TERM};
use std::result::Result;

pub struct ExDataFrameRef(pub DataFrame);
pub struct ExLazyFrameRef(pub LazyFrame);
pub struct ExSeriesRef(pub Series);

#[derive(NifStruct)]
#[module = "Explorer.PolarsBackend.DataFrame"]
pub struct ExDataFrame {
    pub resource: ResourceArc<ExDataFrameRef>,
}

#[derive(NifStruct)]
#[module = "Explorer.PolarsBackend.LazyDataFrame"]
pub struct ExLazyFrame {
    pub resource: ResourceArc<ExLazyFrameRef>,
}

#[derive(NifStruct)]
#[module = "Explorer.PolarsBackend.Series"]
pub struct ExSeries {
    pub resource: ResourceArc<ExSeriesRef>,
}

impl ExDataFrameRef {
    pub fn new(df: DataFrame) -> Self {
        Self(df)
    }
}

impl ExLazyFrameRef {
    pub fn new(df: LazyFrame) -> Self {
        Self(df)
    }
}

impl ExSeriesRef {
    pub fn new(s: Series) -> Self {
        Self(s)
    }
}

impl ExDataFrame {
    pub fn new(df: DataFrame) -> Self {
        Self {
            resource: ResourceArc::new(ExDataFrameRef::new(df)),
        }
    }
}

impl ExLazyFrame {
    pub fn new(df: LazyFrame) -> Self {
        Self {
            resource: ResourceArc::new(ExLazyFrameRef::new(df)),
        }
    }
}

impl ExSeries {
    pub fn new(s: Series) -> Self {
        Self {
            resource: ResourceArc::new(ExSeriesRef::new(s)),
        }
    }
}

#[derive(NifStruct, Copy, Clone, Debug)]
#[module = "Date"]
pub struct ExDate {
    pub calendar: Atom,
    pub day: u32,
    pub month: u32,
    pub year: i32,
}

impl From<i32> for ExDate {
    fn from(ts: i32) -> Self {
        let seconds = ts * 86_400;
        let dt = NaiveDateTime::from_timestamp(seconds.into(), 0);
        ExDate::from(NaiveDate::from_yo(dt.year(), dt.ordinal()))
    }
}

impl From<ExDate> for i32 {
    fn from(d: ExDate) -> i32 {
        NaiveDate::from_ymd(d.year, d.month, d.day)
            .signed_duration_since(NaiveDate::from_ymd(1970, 1, 1))
            .num_days()
            .try_into()
            .unwrap()
    }
}

impl From<ExDate> for NaiveDate {
    fn from(d: ExDate) -> NaiveDate {
        NaiveDate::from_ymd(d.year, d.month, d.day)
    }
}

impl From<NaiveDate> for ExDate {
    fn from(d: NaiveDate) -> ExDate {
        ExDate {
            calendar: atoms::calendar_atom(),
            day: d.day(),
            month: d.month(),
            year: d.year(),
        }
    }
}

macro_rules! encode_date {
    ($dt: ident, $date_struct_keys: ident, $calendar_iso_c_arg: ident, $date_module_atom: ident, $env: ident) => {
        unsafe {
            Term::new(
                $env,
                map::make_map_from_arrays(
                    $env.as_c_arg(),
                    $date_struct_keys,
                    &[
                        $date_module_atom,
                        $calendar_iso_c_arg,
                        $dt.day().encode($env).as_c_arg(),
                        $dt.month().encode($env).as_c_arg(),
                        $dt.year().encode($env).as_c_arg(),
                    ],
                )
                .unwrap(),
            )
        }
    };
}

<<<<<<< HEAD
pub(crate) use encode_date;
=======
macro_rules! encode_datetime {
    ($dt: ident, $datetime_struct_keys: ident, $calendar_iso_c_arg: ident, $datetime_module_atom: ident, $env: ident) => {
        unsafe {
            Term::new(
                $env,
                map::make_map_from_arrays(
                    $env.as_c_arg(),
                    $datetime_struct_keys,
                    &[
                        $datetime_module_atom,
                        $calendar_iso_c_arg,
                        $dt.year().encode($env).as_c_arg(),
                        $dt.month().encode($env).as_c_arg(),
                        $dt.day().encode($env).as_c_arg(),
                        $dt.hour().encode($env).as_c_arg(),
                        $dt.minute().encode($env).as_c_arg(),
                        $dt.second().encode($env).as_c_arg(),
                        ($dt.timestamp_subsec_micros(), 6).encode($env).as_c_arg(),
                    ],
                )
                .unwrap(),
            )
        }
    };
}

pub(crate) use encode_date;
pub(crate) use encode_datetime;
>>>>>>> 9dd4a5e8

#[derive(NifStruct, Copy, Clone, Debug)]
#[module = "NaiveDateTime"]
pub struct ExDateTime {
    pub calendar: Atom,
    pub day: u32,
    pub month: u32,
    pub year: i32,
    pub hour: u32,
    pub minute: u32,
    pub second: u32,
    pub microsecond: (u32, u32),
}

#[inline]
fn timestamp_to_datetime(microseconds: i64) -> NaiveDateTime {
    let sign = microseconds.signum();
    let seconds = match sign {
        -1 => microseconds / 1_000_000 - 1,
        _ => microseconds / 1_000_000,
    };
    let remainder = match sign {
        -1 => 1_000_000 + microseconds % 1_000_000,
        _ => microseconds % 1_000_000,
    };
    let nanoseconds = remainder.abs() * 1_000;
    NaiveDateTime::from_timestamp(seconds, nanoseconds.try_into().unwrap())
}

impl From<i64> for ExDateTime {
    fn from(microseconds: i64) -> Self {
        timestamp_to_datetime(microseconds).into()
    }
}

impl From<ExDateTime> for i64 {
    fn from(dt: ExDateTime) -> i64 {
        let duration = NaiveDate::from_ymd(dt.year, dt.month, dt.day)
            .and_hms_micro(dt.hour, dt.minute, dt.second, dt.microsecond.0)
            .signed_duration_since(NaiveDate::from_ymd(1970, 1, 1).and_hms(0, 0, 0));

        match duration.num_microseconds() {
            Some(us) => us,
            None => duration.num_milliseconds() * 1_000,
        }
    }
}

impl From<ExDateTime> for NaiveDateTime {
    fn from(dt: ExDateTime) -> NaiveDateTime {
        NaiveDate::from_ymd(dt.year, dt.month, dt.day).and_hms_micro(
            dt.hour,
            dt.minute,
            dt.second,
            dt.microsecond.0,
        )
    }
}

impl From<NaiveDateTime> for ExDateTime {
    fn from(dt: NaiveDateTime) -> Self {
        ExDateTime {
            calendar: atoms::calendar_atom(),
            day: dt.day(),
            month: dt.month(),
            year: dt.year(),
            hour: dt.hour(),
            minute: dt.minute(),
            second: dt.second(),
            microsecond: (dt.timestamp_subsec_micros(), 6),
        }
    }
}

fn encode_date_series<'b>(s: &Series, env: Env<'b>) -> Term<'b> {
    // Here we build the Date struct manually, as it's much faster than using Date NifStruct
    // This is because we already have the keys (we know this at compile time), and the types,
    // so we can build the struct directly.
    let date_struct_keys = &[
        __struct__().encode(env).as_c_arg(),
        calendar().encode(env).as_c_arg(),
        day().encode(env).as_c_arg(),
        month().encode(env).as_c_arg(),
        year().encode(env).as_c_arg(),
    ];

    // This sets the value in the map to "Elixir.Calendar.ISO", which must be an atom.
    let calendar_iso_c_arg = calendar_atom().encode(env).as_c_arg();

    // This is used for the map to know that it's a struct. Define it here so it's not redefined in the loop.
    let date_module_atom = Atom::from_str(env, "Elixir.Date")
        .unwrap()
        .encode(env)
        .as_c_arg();
<<<<<<< HEAD

    let items = s
        .date()
        .unwrap()
        .as_date_iter()
        .map(|d| {
            d.map(|naive_date| {
                encode_date!(
                    naive_date,
                    date_struct_keys,
                    calendar_iso_c_arg,
                    date_module_atom,
                    env
                )
            })
            .encode(env)
            .as_c_arg()
        })
        .collect::<Vec<NIF_TERM>>();

    unsafe { Term::new(env, make_list(env.as_c_arg(), &items)) }
}
=======
>>>>>>> 9dd4a5e8

    let items = s
        .date()
        .unwrap()
        .as_date_iter()
        .map(|d| {
            d.map(|naive_date| {
                encode_date!(
                    naive_date,
                    date_struct_keys,
                    calendar_iso_c_arg,
                    date_module_atom,
                    env
                )
            })
                .encode(env)
                .as_c_arg()
        })
        .collect::<Vec<NIF_TERM>>();

    unsafe { Term::new(env, make_list(env.as_c_arg(), &items)) }
}

#[inline]
fn encode_datetime_series<'b>(s: &Series, time_unit: TimeUnit, env: Env<'b>) -> Term<'b> {
    // Here we build the NaiveDateTime struct manually, as it's faster than using NifStructs.
    // It's faster because we already have the keys (we know this at compile time), and the type.
    let datetime_struct_keys = &[
        __struct__().encode(env).as_c_arg(),
        calendar().encode(env).as_c_arg(),
        year().encode(env).as_c_arg(),
        month().encode(env).as_c_arg(),
        day().encode(env).as_c_arg(),
        hour().encode(env).as_c_arg(),
        minute().encode(env).as_c_arg(),
        second().encode(env).as_c_arg(),
        microsecond().encode(env).as_c_arg(),
    ];

    // This sets the value in the map to "Elixir.Calendar.ISO", which must be an atom.
    let calendar_iso_c_arg = calendar_atom().encode(env).as_c_arg();

    // This is used for the map to set __struct__ as NaiveDateTime.
    let datetime_module_atom = Atom::from_str(env, "Elixir.NaiveDateTime")
        .unwrap()
        .encode(env)
        .as_c_arg();

    let items = s
        .datetime()
        .unwrap()
        .downcast_iter()
        .flat_map(move |iter| {
            iter.into_iter().map(move |opt_v| {
                opt_v.copied().map(|x| match time_unit {
                    TimeUnit::Milliseconds => timestamp_to_datetime(x * 1_000),
                    TimeUnit::Microseconds => timestamp_to_datetime(x),
                    _ => unreachable!(),
                })
            })
        })
        .map(|d| {
            d.map(|naive_datetime| {
                encode_datetime!(
                    naive_datetime,
                    datetime_struct_keys,
                    calendar_iso_c_arg,
                    datetime_module_atom,
                    env
                )
            })
                .encode(env)
                .as_c_arg()
        })
        .collect::<Vec<NIF_TERM>>();

    unsafe { Term::new(env, make_list(env.as_c_arg(), &items)) }
}

macro_rules! encode {
    ($s:ident, $env:ident, $convert_function:ident, $out_type:ty) => {
        $s.$convert_function()
            .unwrap()
            .into_iter()
            .collect::<Vec<Option<$out_type>>>()
            .encode($env)
    };
    ($s:ident, $env:ident, $convert_function:ident) => {
        $s.$convert_function()
            .unwrap()
            .into_iter()
            .collect::<Vec<Option<$convert_function>>>()
            .encode($env)
    };
}

macro_rules! encode_list {
    ($s:ident, $env:ident, $convert_function:ident, $out_type:ty) => {
        $s.list()
            .unwrap()
            .into_iter()
            .map(|item| item)
            .collect::<Vec<Option<Series>>>()
            .iter()
            .map(|item| {
                item.clone()
                    .unwrap()
                    .$convert_function()
                    .unwrap()
                    .into_iter()
                    .map(|item| item)
                    .collect::<Vec<Option<$out_type>>>()
            })
            .collect::<Vec<Vec<Option<$out_type>>>>()
            .encode($env)
    };
}

impl Encoder for ExSeriesRef {
    fn encode<'b>(&self, env: Env<'b>) -> Term<'b> {
        let s = &self.0;
        match s.dtype() {
            DataType::Boolean => encode!(s, env, bool),
            DataType::Utf8 => encode!(s, env, utf8, &str),
            DataType::Int32 => encode!(s, env, i32),
            DataType::Int64 => encode!(s, env, i64),
            DataType::UInt32 => encode!(s, env, u32),
            DataType::Float64 => encode!(s, env, f64),
            DataType::Date => encode_date_series(s, env),
            DataType::Datetime(TimeUnit::Microseconds, None) => {
                encode_datetime_series(s, TimeUnit::Microseconds, env)
            }
            // Note that "ms" is only used from IO readers/parsers (like CSV)
            DataType::Datetime(TimeUnit::Milliseconds, None) => {
                encode_datetime_series(s, TimeUnit::Milliseconds, env)
            }
            DataType::List(t) if t as &DataType == &DataType::UInt32 => {
                encode_list!(s, env, u32, u32)
            }
            dt => panic!("to_list/1 not implemented for {:?}", dt),
        }
    }
}<|MERGE_RESOLUTION|>--- conflicted
+++ resolved
@@ -5,12 +5,8 @@
 use std::convert::TryInto;
 
 use crate::atoms;
-<<<<<<< HEAD
-use crate::atoms::{calendar, calendar_atom, day, month, year};
-=======
 use crate::atoms::{calendar, calendar_atom, day, hour, microsecond, minute, month, second, year};
 
->>>>>>> 9dd4a5e8
 use rustler::types::atom::__struct__;
 use rustler::wrapper::list::make_list;
 use rustler::wrapper::{map, NIF_TERM};
@@ -146,9 +142,6 @@
     };
 }
 
-<<<<<<< HEAD
-pub(crate) use encode_date;
-=======
 macro_rules! encode_datetime {
     ($dt: ident, $datetime_struct_keys: ident, $calendar_iso_c_arg: ident, $datetime_module_atom: ident, $env: ident) => {
         unsafe {
@@ -177,7 +170,6 @@
 
 pub(crate) use encode_date;
 pub(crate) use encode_datetime;
->>>>>>> 9dd4a5e8
 
 #[derive(NifStruct, Copy, Clone, Debug)]
 #[module = "NaiveDateTime"]
@@ -272,7 +264,6 @@
         .unwrap()
         .encode(env)
         .as_c_arg();
-<<<<<<< HEAD
 
     let items = s
         .date()
@@ -290,30 +281,6 @@
             })
             .encode(env)
             .as_c_arg()
-        })
-        .collect::<Vec<NIF_TERM>>();
-
-    unsafe { Term::new(env, make_list(env.as_c_arg(), &items)) }
-}
-=======
->>>>>>> 9dd4a5e8
-
-    let items = s
-        .date()
-        .unwrap()
-        .as_date_iter()
-        .map(|d| {
-            d.map(|naive_date| {
-                encode_date!(
-                    naive_date,
-                    date_struct_keys,
-                    calendar_iso_c_arg,
-                    date_module_atom,
-                    env
-                )
-            })
-                .encode(env)
-                .as_c_arg()
         })
         .collect::<Vec<NIF_TERM>>();
 
